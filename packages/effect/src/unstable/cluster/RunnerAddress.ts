--- conflicted
+++ resolved
@@ -33,8 +33,7 @@
    * @since 4.0.0
    */
   [Hash.symbol]() {
-<<<<<<< HEAD
-    return Hash.cached(this, () => Hash.string(`${this.host}:${this.port}`))
+    return Hash.string(`${this.host}:${this.port}`)
   }
 
   /**
@@ -42,9 +41,6 @@
    */
   [PrimaryKey.symbol](): string {
     return `${this.host}:${this.port}`
-=======
-    return Hash.string(this.toString())
->>>>>>> 3af72a15
   }
 
   /**
